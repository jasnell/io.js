--- conflicted
+++ resolved
@@ -1,9 +1,6 @@
 # URL
-<<<<<<< HEAD
-=======
 
     Stability: 3 - Stable
->>>>>>> 5ca5ec33
 
 This module has utilities for URL resolution and parsing.
 Call `require('url')` to use it.
