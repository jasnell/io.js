--- conflicted
+++ resolved
@@ -183,13 +183,9 @@
       })
       rv.dependencies = {}
       Object.keys(wrap).forEach(function (key) {
-<<<<<<< HEAD
-        rv.dependencies[key] = wrap[key].version
-=======
         log.verbose([key, wrap[key]], "from wrap")
         var w = wrap[key]
         rv.dependencies[key] = w.from || w.version
->>>>>>> 5ca5ec33
       })
       log.verbose([rv.dependencies], "readDependencies: returned deps")
       return cb(null, rv, wrap)
@@ -216,12 +212,8 @@
       })
       rv.dependencies = {}
       Object.keys(newwrap.dependencies).forEach(function (key) {
-<<<<<<< HEAD
-        rv.dependencies[key] = newwrap.dependencies[key].version
-=======
         var w = newwrap.dependencies[key]
         rv.dependencies[key] = w.from || w.version
->>>>>>> 5ca5ec33
       })
       log.verbose([rv.dependencies], "readDependencies: returned deps")
       return cb(null, rv, newwrap.dependencies)
@@ -389,10 +381,6 @@
     if (er) return installMany(what, where, context, cb)
     pkgs = pkgs.filter(function (p) {
       return !p.match(/^[\._-]/)
-<<<<<<< HEAD
-          && (!context.explicit || names.indexOf(p) === -1)
-=======
->>>>>>> 5ca5ec33
     })
     asyncMap(pkgs.map(function (p) {
       return path.resolve(nm, p, "package.json")
@@ -453,11 +441,7 @@
         log.info(t._id, "into "+where)
       })
       asyncMap(targets, function (target, cb) {
-<<<<<<< HEAD
-        log(target._id, "installOne")
-=======
         log.info(target._id, "installOne")
->>>>>>> 5ca5ec33
         var newWrap = wrap ? wrap[target.name].dependencies || {} : null
         var newContext = { family: newPrev
                          , ancestors: newAnc
@@ -508,19 +492,9 @@
     // check for a version installed higher in the tree.
     // If installing from a shrinkwrap, it must match exactly.
     if (context.family[what]) {
-<<<<<<< HEAD
-      if (wrap && wrap[what].version == context.family[what]) {
-        log.verbose("using existing "+what+" (matches shrinkwrap)")
-        return cb(null, [])
-      }
-
-      if (!wrap && semver.satisfies(context.family[what], deps[what] || "")) {
-        log.verbose("using existing "+what+" (no shrinkwrap)")
-=======
 
       if (wrap && wrap[what].version == context.family[what]) {
         log.verbose(what, "using existing (matches shrinkwrap)")
->>>>>>> 5ca5ec33
         return cb(null, [])
       }
     }
@@ -528,18 +502,11 @@
     if (wrap) {
       name = what.split(/@/).shift()
       if (wrap[name]) {
-<<<<<<< HEAD
-        log.verbose("shrinkwrap: resolving "+what+" to "+wrap[name].version)
-        what = name + "@" + wrap[name].version
-      } else {
-        log.verbose("shrinkwrap: skipping "+what+" (not in shrinkwrap)")
-=======
         var wrapTarget = wrap[name].from || wrap[name].version
         log.verbose("resolving "+what+" to "+wrapTarget, "shrinkwrap")
         what = name + "@" + wrapTarget
       } else {
         log.verbose("skipping "+what+" (not in shrinkwrap)", "shrinkwrap")
->>>>>>> 5ca5ec33
       }
     } else if (deps[what]) {
       what = what + "@" + deps[what]
@@ -551,16 +518,12 @@
         log.warn(what, "optional dependency failed, continuing")
         return cb(null, [])
       }
-<<<<<<< HEAD
-      if (!er && data && context.family[data.name] === data.version) {
-=======
 
       if (!er &&
           data &&
           context.family[data.name] === data.version &&
           !npm.config.get("force")) {
         log.info(data.name + "@" + data.version, "already installed")
->>>>>>> 5ca5ec33
         return cb(null, [])
       }
 
