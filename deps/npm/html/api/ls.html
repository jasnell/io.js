--- conflicted
+++ resolved
@@ -59,11 +59,7 @@
 This means that if a submodule a same dependency as a parent module, then the
 dependency will only be output once.</p>
 </div>
-<<<<<<< HEAD
-<p id="footer">ls &mdash; npm@1.2.3</p>
-=======
 <p id="footer">ls &mdash; npm@1.2.10</p>
->>>>>>> 13897279
 <script>
 ;(function () {
 var wrapper = document.getElementById("wrapper")
