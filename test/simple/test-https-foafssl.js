// Copyright Joyent, Inc. and other Node contributors.
//
// Permission is hereby granted, free of charge, to any person obtaining a
// copy of this software and associated documentation files (the
// "Software"), to deal in the Software without restriction, including
// without limitation the rights to use, copy, modify, merge, publish,
// distribute, sublicense, and/or sell copies of the Software, and to permit
// persons to whom the Software is furnished to do so, subject to the
// following conditions:
//
// The above copyright notice and this permission notice shall be included
// in all copies or substantial portions of the Software.
//
// THE SOFTWARE IS PROVIDED "AS IS", WITHOUT WARRANTY OF ANY KIND, EXPRESS
// OR IMPLIED, INCLUDING BUT NOT LIMITED TO THE WARRANTIES OF
// MERCHANTABILITY, FITNESS FOR A PARTICULAR PURPOSE AND NONINFRINGEMENT. IN
// NO EVENT SHALL THE AUTHORS OR COPYRIGHT HOLDERS BE LIABLE FOR ANY CLAIM,
// DAMAGES OR OTHER LIABILITY, WHETHER IN AN ACTION OF CONTRACT, TORT OR
// OTHERWISE, ARISING FROM, OUT OF OR IN CONNECTION WITH THE SOFTWARE OR THE
// USE OR OTHER DEALINGS IN THE SOFTWARE.

var common = require('../common');

if (!common.opensslCli) {
  console.error('Skipping because node compiled without OpenSSL CLI.');
  process.exit(0);
}

var assert = require('assert');
var join = require('path').join;

var fs = require('fs');
var spawn = require('child_process').spawn;
<<<<<<< HEAD
=======

>>>>>>> 38f6fcd8
var https = require('https');

var options = {
  key: fs.readFileSync(common.fixturesDir + '/agent.key'),
  cert: fs.readFileSync(common.fixturesDir + '/agent.crt'),
  requestCert: true
};

var reqCount = 0;
var CRLF = '\r\n';
var body = 'hello world\n';
var cert;
var subjectaltname;
var modulus;
var exponent;

var server = https.createServer(options, function(req, res) {
  reqCount++;
  console.log('got request');

  cert = req.connection.getPeerCertificate();

  subjectaltname = cert.subjectaltname;
  modulus = cert.modulus;
  exponent = cert.exponent;

  res.writeHead(200, { 'content-type': 'text/plain' });
  res.end(body);
});

server.listen(common.PORT, function() {
  var args = ['s_client',
              '-quiet',
              '-connect', '127.0.0.1:' + common.PORT,
              '-cert', join(common.fixturesDir, 'foafssl.crt'),
              '-key', join(common.fixturesDir, 'foafssl.key')];

  var client = spawn(common.opensslCli, args);

  client.stdout.on('data', function(data) {
    var message = data.toString();
    var contents = message.split(CRLF + CRLF).pop();
    assert.equal(body, contents);
    server.close();
  });

  client.stdin.write('GET /\n\n');

  client.on('error', function(error) {
    throw error;
  });
});

process.on('exit', function() {
  assert.equal(subjectaltname, 'URI:http://example.com/#me');
  assert.equal(modulus, 'A6F44A9C25791431214F5C87AF9E040177A8BB89AC803F7E09' +
      'BBC3A5519F349CD9B9C40BE436D0AA823A94147E26C89248ADA2BE3DD4D34E8C2896' +
      '4694B2047D217B4F1299371EA93A83C89AB9440724131E65F2B0161DE9560CDE9C13' +
      '455552B2F49CF0FB00D8D77532324913F6F80FF29D0A131D29DB06AFF8BE191B7920' +
      'DC2DAE1C26EA82A47847A10391EF3BF6AABB3CC40FF82100B03A4F0FF1809278E4DD' +
      'FDA7DE954ED56DC7AD9A47EEBC37D771A366FC60A5BCB72373BEC180649B3EFA0E90' +
      '92707210B41B90032BB18BC91F2046EBDAF1191F4A4E26D71879C4C7867B62FCD508' +
      'E8CE66E82D128A71E915809FCF44E8DE774067F1DE5D70B9C03687');
  assert.equal(exponent, '10001');
});<|MERGE_RESOLUTION|>--- conflicted
+++ resolved
@@ -31,10 +31,7 @@
 
 var fs = require('fs');
 var spawn = require('child_process').spawn;
-<<<<<<< HEAD
-=======
 
->>>>>>> 38f6fcd8
 var https = require('https');
 
 var options = {
